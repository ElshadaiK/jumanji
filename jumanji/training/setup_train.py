--- conflicted
+++ resolved
@@ -166,15 +166,12 @@
     elif cfg.env.name == "connector":
         assert isinstance(env.unwrapped, Connector)
         random_policy = networks.make_random_policy_connector()
-<<<<<<< HEAD
+    elif cfg.env.name == "robot_warehouse":
+        assert isinstance(env.unwrapped, RobotWarehouse)
+        random_policy = networks.make_random_policy_robot_warehouse()
     elif cfg.env.name == "graph_coloring":
         assert isinstance(env.unwrapped, GraphColoring)
         random_policy = networks.make_random_policy_graph_coloring()
-=======
-    elif cfg.env.name == "robot_warehouse":
-        assert isinstance(env.unwrapped, RobotWarehouse)
-        random_policy = networks.make_random_policy_robot_warehouse()
->>>>>>> 26e3e167
     else:
         raise ValueError(f"Environment name not found. Got {cfg.env.name}.")
     return random_policy
